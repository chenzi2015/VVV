start_time=`date`
# This file is specified as the provisioning script to be used during `vagrant up`
# via the `config.vm.provision` parameter in the Vagrantfile.

# Check for our apt_update_run flag. If it exists, then we can skip apt-get update
# and move on. If the flag has not yet been created, then we do want to update
# first before touching the flag file and then installing packages.
#if [ -f /srv/config/apt_update_run ]
#then
#	printf "\nSkipping apt-get update, not initial boot...\n\n"
#else
	# update all of the package references before installing anything
	printf "Running apt-get update....\n\n"
	apt-get update --force-yes -y
#	touch /srv/config/apt_update_run
#fi

# MYSQL
#
# We need to set the selections to automatically fill the password prompt
# for mysql while it is being installed. The password in the following two
# lines *is* actually set to the word 'blank' for the root user.
echo mysql-server mysql-server/root_password password blank | sudo debconf-set-selections
echo mysql-server mysql-server/root_password_again password blank | sudo debconf-set-selections

# PACKAGE INSTALLATION
#
# Build a bash array to pass all of the packages we want to install to
# a single apt-get command. This avoids having to do all the leg work
# each time a package is set to install. It also allows us to easily comment
# out or add single packages.
apt_package_list=(
	# Imagemagick
	imagemagick

	# PHP5
	#
	# Our base packages for php5. As long as php5-fpm and php5-cli are
	# installed, there is no need to install the general php5 package, which
	# can sometimes install apache as a requirement.
	php5-fpm
	php5-cli
	
	# Common and dev packages for php
	php5-common
	php5-dev

	# Extra modules that we find useful
	php5-imagick
	php5-mcrypt
	php5-mysql
	php5-curl
	php5-gd
	php-apc
	php5-xdebug
	php5-memcache
	
	# nginx
	nginx

	# mysql
	mysql-server

	# MISC Packages
	subversion
	ack-grep
	git-core
	curl
	make
	ngrep
	vim

	# memcached
	memcached

	# Install dos2unix, which allows conversion of DOS style line endings to
	# something we'll have less trouble with in linux.
	dos2unix
)

printf "Install all apt-get packages...\n"
apt-get install --force-yes -y ${apt_package_list[@]}

# Clean up apt caches
apt-get clean

<<<<<<< HEAD
# Make ack respond to its real name
sudo ln -fs /usr/bin/ack-grep /usr/bin/ack

# PEAR PACKAGES
=======
# COMPOSER
>>>>>>> 7c3ccbb9
#
# Install Composer
if [ ! -f /usr/bin/composer ]
then
	printf "Install Composer...\n"
	curl -sS https://getcomposer.org/installer | php
	chmod +x composer.phar
	sudo mv composer.phar /usr/local/bin/composer
else
	printf "Update Composer...\n"
	sudo composer self-update
fi

# If our global composer sources don't exist, set them up
if [ ! -d /usr/local/src/vvv-phpunit ]
then
	printf "Install PHPUnit and Mockery...\n"
	sudo mkdir -p /usr/local/src/vvv-phpunit
	sudo cp /srv/config/phpunit-composer.json /usr/local/src/vvv-phpunit/composer.json
	sudo sh -c "cd /usr/local/src/vvv-phpunit && composer install"
else
	printf "Update PHPUnit and Mockery...\n"
	sudo cp /srv/config/phpunit-composer.json /usr/local/src/vvv-phpunit/composer.json
	sudo sh -c "cd /usr/local/src/vvv-phpunit && composer update"
fi

# SYMLINK HOST FILES
printf "\nLink Directories...\n"

# Configuration for nginx
sudo ln -sf /srv/config/nginx-config/nginx.conf /etc/nginx/nginx.conf | echo "Linked nginx.conf to /etc/nginx/"
sudo ln -sf /srv/config/nginx-config/nginx-wp-common.conf /etc/nginx/nginx-wp-common.conf | echo "Linked nginx-wp-common.conf to /etc/nginx/"

# Configuration for php5-fpm
sudo ln -sf /srv/config/php5-fpm-config/www.conf /etc/php5/fpm/pool.d/www.conf | echo "Linked www.conf to /etc/php5/fpm/pool.d/"
sudo ln -sf /srv/config/php5-fpm-config/php.ini /etc/php5/fpm/php.ini | echo "Linked php.ini to /etc/php5/fpm/"
sudo ln -sf /srv/config/php5-fpm-config/php.xdebug.ini /etc/php5/fpm/php.xdebug.ini | echo "Linked php.xdebug.ini to /etc/php5/fpm/"

# Configuration for mysql
sudo cp /srv/config/mysql-config/my.cnf /etc/mysql/my.cnf | echo "Linked my.cnf to /etc/mysql/"

# Custom bash aliases to include with .bashrc
sudo ln -sf /srv/config/bash_aliases /home/vagrant/.bash_aliases | echo "Linked bash aliases to home directory..."

# Custom vim configuration via .vimrc
sudo ln -sf /srv/config/vimrc /home/vagrant/.vimrc | echo "Linked vim configuration to home directory..."

# RESTART SERVICES
#
# Make sure the services we expect to be running are running.
printf "\nRestart services...\n"
printf "\nservice nginx restart\n"
sudo service nginx restart
printf "\nservice php5-fpm restart\n"
sudo service php5-fpm restart
printf "\nservice memcached restart\n"
sudo service memcached restart

# mysql gives us an error if we restart a non running service, which
# happens after a `vagrant halt`. Check to see if it's running before
# deciding whether to start or restart.
exists_mysql=`service mysql status`
if [ "mysql stop/waiting" == "$exists_mysql" ]
then
	printf "\nservice mysql start"
	sudo service mysql start
else
	printf "\nservice mysql restart"
	sudo service mysql restart
fi

# IMPORT SQL
#
# Create the databases (unique to system) that will be imported with
# the mysqldump files located in database/backups/
if [ -f /srv/database/init-custom.sql ]
then
	mysql -u root -pblank < /srv/database/init-custom.sql | printf "\nInitial custom mysql scripting...\n"
else
	printf "\nNo custom mysql scripting found in database/init-custom.sql, skipping...\n"
fi

# Setup mysql by importing an init file that creates necessary
# users and databases that our vagrant setup relies on.
mysql -u root -pblank < /srv/database/init.sql | echo "Initial mysql prep...."

# Process each mysqldump SQL file in database/backups to import 
# an initial data set for mysql.
/srv/database/import-sql.sh

# WP-CLI Install
if [ ! -f /usr/bin/wp ]
then
	printf "\nDownloading wp-cli.....http://wp-cli.org\n"
	curl --silent http://wp-cli.org/packages/phar/wp-cli.phar > /usr/bin/wp
	chmod +x /usr/bin/wp
else
	printf "\nSkip wp-cli installation, already available\n"
fi

# Install and configure the latest stable version of WordPress
if [ ! -d /srv/www/wordpress-default ]
then
	printf "Downloading WordPress.....http://wordpress.org\n"
	wp core --quiet download --path=/srv/www/wordpress-default
	cd /srv/www/wordpress-default
	printf "Configuring WordPress...\n"
	wp core config --dbname=wordpress_default --dbuser=wp --dbpass=wp --quiet
	wp core install --url=local.wordpress.dev --quiet --title="Local WordPress Dev" --admin_name=admin --admin_email="admin@local.dev" --admin_password="password"
else
	printf "Skip WordPress installation, already available\n"
fi

# Checkout, install and configure WordPress trunk
if [ ! -d /srv/www/wordpress-trunk ]
then
	printf "Checking out WordPress trunk....http://core.svn.wordpress.org/trunk\n"
	svn checkout http://core.svn.wordpress.org/trunk/ /srv/www/wordpress-trunk
	cd /srv/www/wordpress-trunk
	printf "Configuring WordPress trunk...\n"
	wp core config --dbname=wordpress_trunk --dbuser=wp --dbpass=wp --quiet
	wp core install --url=local.wordpress-trunk.dev --quiet --title="Local WordPress Trunk Dev" --admin_name=admin --admin_email="admin@local.dev" --admin_password="password"
else
	printf "Updating WordPress trunk...\n"
	cd /srv/www/wordpress-trunk
	svn up
fi

# Your host IP is set in Vagrantfile, but it's nice to see the interfaces anyway.
# Enter domains space delimited
DOMAINS='local.wordpress.dev local.wordpress-trunk.dev'
if ! grep -q "$DOMAINS" /etc/hosts
then echo "127.0.0.1 $DOMAINS" >> /etc/hosts
fi

# Your host IP is set in Vagrantfile, but it's nice to see the interfaces anyway
ifconfig | grep "inet addr"
echo $start_time
date
echo All set!<|MERGE_RESOLUTION|>--- conflicted
+++ resolved
@@ -84,14 +84,10 @@
 # Clean up apt caches
 apt-get clean
 
-<<<<<<< HEAD
 # Make ack respond to its real name
 sudo ln -fs /usr/bin/ack-grep /usr/bin/ack
 
-# PEAR PACKAGES
-=======
 # COMPOSER
->>>>>>> 7c3ccbb9
 #
 # Install Composer
 if [ ! -f /usr/bin/composer ]

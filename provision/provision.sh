# provision.sh
#
# This file is specified in Vagrantfile and is loaded by Vagrant as the primary
# provisioning script whenever the commands `vagrant up`, `vagrant provision`,
# or `vagrant reload` are used. It provides all of the default packages and
# configurations included with Varying Vagrant Vagrants.

# By storing the date now, we can calculate the duration of provisioning at the
# end of this script.
start_seconds=`date +%s`

<<<<<<< HEAD
# TODO: Grab this from the Vagrantfile
vagrant_ip=192.168.50.4

# Capture a basic ping result to one of Google's DNS servers to try and
# determine if outside access is available to us. If it isn't, we'll
# want to skip a few things in the future rather than creating a bunch of errors.
ping_result=`ping -c 2 8.8.8.8 2>&1`
=======
# Capture a basic ping result to Google's primary DNS server to determine if
# outside access is available to us. If this does not reply after 2 attempts,
# we try one of Level3's DNS servers as well. If neither of these IPs replies to
# a ping, then we'll skip a few things further in provisioning rather than
# creating a bunch of errors.
ping_result=`ping -c 2 8.8.4.4 2>&1`
if [[ $ping_result != *bytes?from* ]]
then
	ping_result=`ping -c 2 4.2.2.2 2>&1`
fi
>>>>>>> a38b2ffe

# PACKAGE INSTALLATION
#
# Build a bash array to pass all of the packages we want to install to a single
# apt-get command. This avoids doing all the leg work each time a package is
# set to install. It also allows us to easily comment out or add single
# packages. We set the array as empty to begin with so that we can append
# individual packages to it as required.
apt_package_install_list=()

# Start with a bash array containing all packages we want to install in the
# virtual machine. We'll then loop through each of these and check individual
# status before adding them to the apt_package_install_list array.
apt_package_check_list=(

	# PHP5
	#
	# Our base packages for php5. As long as php5-fpm and php5-cli are
	# installed, there is no need to install the general php5 package, which
	# can sometimes install apache as a requirement.
	php5-fpm
	php5-cli

	# Common and dev packages for php
	php5-common
	php5-dev

	# Extra PHP modules that we find useful
	php5-memcache
	php5-imagick
	php5-xdebug
	php5-mcrypt
	php5-mysql
	php5-imap
	php5-curl
	php-pear
	php5-gd
	php-apc

	# nginx is installed as the default web server
	nginx

	# memcached is made available for object caching
	memcached

	# mysql is the default database
	mysql-server

	# other packages that come in handy
	imagemagick
	subversion
	git-core
	unzip
	ngrep
	curl
	make
	vim
	colordiff

	# Req'd for i18n tools
	gettext

	# Req'd for Webgrind
	graphviz

	# dos2unix
	# Allows conversion of DOS style line endings to something we'll have less
	# trouble with in Linux.
	dos2unix

	# nodejs for use by grunt
	g++
	nodejs

)

echo "Check for apt packages to install..."

# Loop through each of our packages that should be installed on the system. If
# not yet installed, it should be added to the array of packages to install.
for pkg in "${apt_package_check_list[@]}"
do
	package_version=`dpkg -s $pkg 2>&1 | grep 'Version:' | cut -d " " -f 2`
	if [[ $package_version != "" ]]
	then
		space_count=`expr 20 - "${#pkg}"` #11
		pack_space_count=`expr 30 - "${#package_version}"`
		real_space=`expr ${space_count} + ${pack_space_count} + ${#package_version}`
		printf " * $pkg %${real_space}.${#package_version}s ${package_version}\n"
	else
		echo " *" $pkg [not installed]
		apt_package_install_list+=($pkg)
	fi
done

# MySQL
#
# Use debconf-set-selections to specify the default password for the root MySQL
# account. This runs on every provision, even if MySQL has been installed. If
# MySQL is already installed, it will not affect anything. The password in the
# following two lines *is* actually set to the word 'blank' for the root user.
echo mysql-server mysql-server/root_password password blank | debconf-set-selections
echo mysql-server mysql-server/root_password_again password blank | debconf-set-selections

# Provide our custom apt sources before running `apt-get update`
ln -sf /srv/config/apt-source-append.list /etc/apt/sources.list.d/vvv-sources.list | echo "Linked custom apt sources"

if [[ $ping_result == *bytes?from* ]]
then
	# If there are any packages to be installed in the apt_package_list array,
	# then we'll run `apt-get update` and then `apt-get install` to proceed.
	if [ ${#apt_package_install_list[@]} = 0 ];
	then
		echo -e "No apt packages to install.\n"
	else
		# Before running `apt-get update`, we should add the public keys for
		# the packages that we are installing from non standard sources via
		# our appended apt source.list

		# Nginx.org nginx key ABF5BD827BD9BF62
		gpg -q --keyserver keyserver.ubuntu.com --recv-key ABF5BD827BD9BF62
		gpg -q -a --export ABF5BD827BD9BF62 | apt-key add -

		# Launchpad Subversion key EAA903E3A2F4C039
		gpg -q --keyserver keyserver.ubuntu.com --recv-key EAA903E3A2F4C039
		gpg -q -a --export EAA903E3A2F4C039 | apt-key add -

		# Launchpad PHP key 4F4EA0AAE5267A6C
		gpg -q --keyserver keyserver.ubuntu.com --recv-key 4F4EA0AAE5267A6C
		gpg -q -a --export 4F4EA0AAE5267A6C | apt-key add -

		# Launchpad git key A1715D88E1DF1F24
		gpg -q --keyserver keyserver.ubuntu.com --recv-key A1715D88E1DF1F24
		gpg -q -a --export A1715D88E1DF1F24 | apt-key add -

		# Launchpad nodejs key C7917B12
		gpg -q --keyserver keyserver.ubuntu.com --recv-key C7917B12
		gpg -q -a --export  C7917B12  | apt-key add -

		# update all of the package references before installing anything
		echo "Running apt-get update..."
		apt-get update --assume-yes

		# install required packages
		echo "Installing apt-get packages..."
		apt-get install --assume-yes ${apt_package_install_list[@]}

		# Clean up apt caches
		apt-get clean
	fi

	# ack-grep
	#
	# Install ack-rep directory from the version hosted at beyondgrep.com as the
	# PPAs for Ubuntu Precise are not available yet.
	if [ -f /usr/bin/ack ]
	then
		echo "ack-grep already installed"
	else
		echo "Installing ack-grep as ack"
		curl -s http://beyondgrep.com/ack-2.04-single-file > /usr/bin/ack && chmod +x /usr/bin/ack
	fi

	# COMPOSER
	#
	# Install or Update Composer based on current state. Updates are direct from
	# master branch on GitHub repository.
	if composer --version | grep -q 'Composer version';
	then
		echo "Updating Composer..."
		composer self-update
	else
		echo "Installing Composer..."
		curl -sS https://getcomposer.org/installer | php
		chmod +x composer.phar
		mv composer.phar /usr/local/bin/composer
	fi

	# PHPUnit
	#
	# Check that PHPUnit, Mockery, and Hamcrest are all successfully installed. If
	# not, then Composer should be given another shot at it. Versions for these
	# packages are controlled in the `/srv/config/phpunit-composer.json` file.
	if [ ! -d /usr/local/src/vvv-phpunit ]
	then
		echo "Installing PHPUnit, Hamcrest and Mockery..."
		mkdir -p /usr/local/src/vvv-phpunit
		cp /srv/config/phpunit-composer.json /usr/local/src/vvv-phpunit/composer.json
		sh -c "cd /usr/local/src/vvv-phpunit && composer install"
	else
		cd /usr/local/src/vvv-phpunit
		if composer show -i | grep -q 'mockery' ; then echo "Mockery installed" ; else vvvphpunit_update=1; fi
		if composer show -i | grep -q 'phpunit' ; then echo "PHPUnit installed" ; else vvvphpunit_update=1; fi
		if composer show -i | grep -q 'hamcrest'; then echo "Hamcrest installed"; else vvvphpunit_update=1; fi
		cd ~/
	fi

	if [ "$vvvphpunit_update" = 1 ]
	then
		echo "Update PHPUnit, Hamcrest and Mockery..."
		cp /srv/config/phpunit-composer.json /usr/local/src/vvv-phpunit/composer.json
		sh -c "cd /usr/local/src/vvv-phpunit && composer update"
	fi

	# Grunt
	#
	# Install or Update Grunt based on gurrent state.  Updates are direct
	# from NPM
	if grunt --version ;
	then
		echo "Updating Grunt CLI"
		npm update -g grunt-cli
	else
		echo "Installing Grunt CLI"
		npm install -g grunt-cli
	fi

else
	echo -e "\nNo network connection available, skipping package installation"
fi

# Configuration for nginx
if [ ! -e /etc/nginx/server.key ]; then
	echo "Generate Nginx server private key..."
	vvvgenrsa=`openssl genrsa -out /etc/nginx/server.key 2048 2>&1`
	echo $vvvgenrsa
fi
if [ ! -e /etc/nginx/server.csr ]; then
	echo "Generate Certificate Signing Request (CSR)..."
	openssl req -new -batch -key /etc/nginx/server.key -out /etc/nginx/server.csr
fi
if [ ! -e /etc/nginx/server.crt ]; then
	echo "Sign the certificate using the above private key and CSR..."
	vvvsigncert=`openssl x509 -req -days 365 -in /etc/nginx/server.csr -signkey /etc/nginx/server.key -out /etc/nginx/server.crt 2>&1`
	echo $vvvsigncert
fi

# SYMLINK HOST FILES
echo -e "\nSetup configuration file links..."

ln -sf /srv/config/nginx-config/nginx.conf /etc/nginx/nginx.conf | echo " * /srv/config/nginx-config/nginx.conf -> /etc/nginx/nginx.conf"
ln -sf /srv/config/nginx-config/nginx-wp-common.conf /etc/nginx/nginx-wp-common.conf | echo " * /srv/config/nginx-config/nginx-wp-common.conf -> /etc/nginx/nginx-wp-common.conf"

# /etc/nginx/symlinked-confs
symlink_conf_dir=/etc/nginx/symlinked-confs
symlink_target_filename=vvv-nginx.conf
if [ -e $symlink_conf_dir ]
then rm -r $symlink_conf_dir
fi
echo "Looking for $symlink_target_filename files to symlink into $symlink_conf_dir..."
mkdir $symlink_conf_dir
for site_config_file in $(find /srv/www -name $symlink_target_filename); do
	ln -s $site_config_file $symlink_conf_dir/$(md5sum <<< $site_config_file | cut -c1-32).conf | echo "Symlinked Nginx config $site_config_file"
done

# Configuration for php5-fpm
ln -sf /srv/config/php5-fpm-config/www.conf /etc/php5/fpm/pool.d/www.conf | echo " * /srv/config/php5-fpm-config/www.conf -> /etc/php5/fpm/pool.d/www.conf"

# Provide additional directives for PHP in a custom ini file
ln -sf /srv/config/php5-fpm-config/php-custom.ini /etc/php5/fpm/conf.d/php-custom.ini | echo " * /srv/config/php5-fpm-config/php-custom.ini -> /etc/php5/fpm/conf.d/php-custom.ini"

# Configuration for Xdebug
ln -sf /srv/config/php5-fpm-config/xdebug.ini /etc/php5/fpm/conf.d/xdebug.ini | echo " * /srv/config/php5-fpm-config/xdebug.ini -> /etc/php5/fpm/conf.d/xdebug.ini"

# Configuration for APC
ln -sf /srv/config/php5-fpm-config/apc.ini /etc/php5/fpm/conf.d/apc.ini | echo " * /srv/config/php5-fpm-config/apc.ini -> /etc/php5/fpm/conf.d/apc.ini"

# Configuration for mysql
cp /srv/config/mysql-config/my.cnf /etc/mysql/my.cnf | echo " * /srv/config/mysql-config/my.cnf -> /etc/mysql/my.cnf"

# Configuration for memcached
ln -sf /srv/config/memcached-config/memcached.conf /etc/memcached.conf | echo " * /srv/config/memcached-config/memcached.conf -> /etc/memcached.conf"

# Custom bash_profile for our vagrant user
ln -sf /srv/config/bash_profile /home/vagrant/.bash_profile | echo " * /srv/config/bash_profile -> /home/vagrant/.bash_profile"

# Custom bash_aliases included by vagrant user's .bashrc
ln -sf /srv/config/bash_aliases /home/vagrant/.bash_aliases | echo " * /srv/config/bash_aleases -> /home/vagrant/.bash_aliases"

# Custom home bin directory
ln -nsf /srv/config/homebin /home/vagrant/bin | echo " * /srv/config/homebin -> /home/vagrant/bin"

# Custom vim configuration via .vimrc
ln -sf /srv/config/vimrc /home/vagrant/.vimrc | echo " * /srv/config/vimrc -> /home/vagrant/.vimrc"

# Capture the current IP address of the virtual machine into a variable that
# can be used when necessary throughout provisioning.
vvv_ip=`ifconfig eth1 | ack "inet addr" | cut -d ":" -f 2 | cut -d " " -f 1`

# RESTART SERVICES
#
# Make sure the services we expect to be running are running.
echo -e "\nRestart services..."
service nginx restart
service memcached restart

# Disable PHP Xdebug module by default
php5dismod xdebug
service php5-fpm restart

# MySQL gives us an error if we restart a non running service, which
# happens after a `vagrant halt`. Check to see if it's running before
# deciding whether to start or restart.
exists_mysql=`service mysql status`
if [ "mysql stop/waiting" == "$exists_mysql" ]
then
	echo "service mysql start"
	service mysql start
else
	echo "service mysql restart"
	service mysql restart
fi

# IMPORT SQL
#
# Create the databases (unique to system) that will be imported with
# the mysqldump files located in database/backups/
if [ -f /srv/database/init-custom.sql ]
then
	mysql -u root -pblank < /srv/database/init-custom.sql | echo -e "\nInitial custom MySQL scripting..."
else
	echo -e "\nNo custom MySQL scripting found in database/init-custom.sql, skipping..."
fi

for init_sql_file in $(find /srv/www/ -name vvv-init.sql)
do
	mysql -u root -pblank < $init_sql_file | printf "\nRun DB init $init_sql_file...\n"
done


# Setup MySQL by importing an init file that creates necessary
# users and databases that our vagrant setup relies on.
mysql -u root -pblank < /srv/database/init.sql | echo "Initial MySQL prep..."

<<<<<<< HEAD
# WP-CLI Install before import-sql.sh since it depends on it
=======
# Process each mysqldump SQL file in database/backups to import
# an initial data set for MySQL.
/srv/database/import-sql.sh

>>>>>>> a38b2ffe
if [[ $ping_result == *bytes?from* ]]
then
	if [ ! -d /srv/www/wp-cli ]
	then
		echo -e "\nDownloading wp-cli, see http://wp-cli.org"
		git clone git://github.com/wp-cli/wp-cli.git /srv/www/wp-cli
		cd /srv/www/wp-cli
		composer install
	else
		echo -e "\nUpdating wp-cli..."
		cd /srv/www/wp-cli
		git pull --rebase origin master
		composer update
	fi
	# Link `wp` to the `/usr/local/bin` directory
	ln -sf /srv/www/wp-cli/bin/wp /usr/local/bin/wp
fi

<<<<<<< HEAD
# Process each mysqldump SQL file in database/backups to import
# an initial data set for MySQL.
/srv/database/import-sql.sh

if [[ $ping_result == *bytes?from* ]]
then
=======
	# Download and extract phpMemcachedAdmin to provide a dashboard view and admin interface
	# to the goings on of memcached when running
	if [ ! -d /srv/www/default/memcached-admin ]
	then
		echo -e "\nDownloading phpMemcachedAdmin, see https://code.google.com/p/phpmemcacheadmin/"
		cd /srv/www/default
		wget -q -O phpmemcachedadmin.tar.gz 'https://phpmemcacheadmin.googlecode.com/files/phpMemcachedAdmin-1.2.2-r262.tar.gz'
		mkdir memcached-admin
		tar -xf phpmemcachedadmin.tar.gz --directory memcached-admin
		rm phpmemcachedadmin.tar.gz
	else
		echo "phpMemcachedAdmin already installed."
	fi

	# Webgrind install (for viewing callgrind/cachegrind files produced by
	# xdebug profiler)
	if [ ! -d /srv/www/default/webgrind ]
	then
		echo -e "\nDownloading webgrind, see https://github.com/jokkedk/webgrind"
		git clone git://github.com/jokkedk/webgrind.git /srv/www/default/webgrind
	else
		echo -e "\nUpdating webgrind..."
		cd /srv/www/default/webgrind
		git pull --rebase origin master
	fi

>>>>>>> a38b2ffe
	# Install and configure the latest stable version of WordPress
	if [ ! -d /srv/www/wordpress-default ]
	then
		echo "Downloading WordPress Stable, see http://wordpress.org/"
		cd /srv/www/
		curl -O http://wordpress.org/latest.tar.gz
		tar -xvf latest.tar.gz
		mv wordpress wordpress-default
		rm latest.tar.gz
		cd /srv/www/wordpress-default
		echo "Configuring WordPress Stable..."
		wp core config --dbname=wordpress_default --dbuser=wp --dbpass=wp --quiet --extra-php <<PHP
define( 'WP_DEBUG', true );
PHP
		wp core install --url=local.wordpress.dev --quiet --title="Local WordPress Dev" --admin_name=admin --admin_email="admin@local.dev" --admin_password="password"
	else
		echo "Updating WordPress Stable..."
		cd /srv/www/wordpress-default
		wp core upgrade
	fi

	# Checkout, install and configure WordPress trunk via core.svn
	if [ ! -d /srv/www/wordpress-trunk ]
	then
		echo "Checking out WordPress trunk from core.svn, see http://core.svn.wordpress.org/trunk"
		svn checkout http://core.svn.wordpress.org/trunk/ /srv/www/wordpress-trunk
		cd /srv/www/wordpress-trunk
		echo "Configuring WordPress trunk..."
		wp core config --dbname=wordpress_trunk --dbuser=wp --dbpass=wp --quiet --extra-php <<PHP
define( 'WP_DEBUG', true );
PHP
		wp core install --url=local.wordpress-trunk.dev --quiet --title="Local WordPress Trunk Dev" --admin_name=admin --admin_email="admin@local.dev" --admin_password="password"
	else
		echo "Updating WordPress trunk..."
		cd /srv/www/wordpress-trunk
		svn up --ignore-externals
	fi

	# Checkout, install and configure WordPress trunk via develop.svn
	if [ ! -d /srv/www/wordpress-develop ]
	then
		echo "Checking out WordPress trunk from develop.svn, see http://develop.svn.wordpress.org/trunk"
		svn checkout http://develop.svn.wordpress.org/trunk/ /srv/www/wordpress-develop
		cd /srv/www/wordpress-develop/src/
		echo "Configuring WordPress develop..."
		wp core config --dbname=wordpress_develop --dbuser=wp --dbpass=wp --quiet --extra-php <<PHP
define( 'WP_DEBUG', true );
PHP
		wp core install --url=src.wordpress-develop.dev --quiet --title="WordPress Develop" --admin_name=admin --admin_email="admin@local.dev" --admin_password="password"
		cp /srv/config/wordpress-config/wp-tests-config.php /srv/www/wordpress-develop/
	else
		echo "Updating WordPress trunk..."
		cd /srv/www/wordpress-develop/
		svn up
	fi

	if [ ! -d /srv/www/wordpress-develop/build ]
	then
		echo "Initializing grunt in WordPress develop..."
		cd /srv/www/wordpress-develop/
		npm install
		grunt
	fi

	# Download phpMyAdmin 4.0.5
	if [ ! -d /srv/www/default/database-admin ]
	then
		echo "Downloading phpMyAdmin 4.0.5..."
		cd /srv/www/default
		wget -q -O phpmyadmin.tar.gz 'http://sourceforge.net/projects/phpmyadmin/files/phpMyAdmin/4.0.5/phpMyAdmin-4.0.5-english.tar.gz/download'
		tar -xf phpmyadmin.tar.gz
		mv phpMyAdmin-4.0.5-english database-admin
		rm phpmyadmin.tar.gz
	else
		echo "PHPMyAdmin already installed."
	fi
else
	echo -e "\nNo network available, skipping network installations"
fi

# Add any custom domains to the virtual machine's hosts file so that it
# is self aware. Enter domains space delimited as shown with the default.
<<<<<<< HEAD

echo "# Hosts for varying-vagrant-vagrants:" > /srv/config/host-hosts
echo "# Make sure the following exist in your host machine's hosts file"
echo "# Full list will be located in config/host-hosts"
wp_domains='local.wordpress.dev local.wordpress-trunk.dev'
if ! grep -q "$wp_domains" /etc/hosts
then
	echo "127.0.0.1 $wp_domains" >> /etc/hosts
=======
DOMAINS='local.wordpress.dev 
         local.wordpress-trunk.dev
         src.wordpress-develop.dev
         build.wordpress-develop.dev'

if ! grep -q "$DOMAINS" /etc/hosts
then
	DOMAINS=$(echo $DOMAINS)
	echo "127.0.0.1 $DOMAINS" >> /etc/hosts
>>>>>>> a38b2ffe
fi
echo "$vagrant_ip $wp_domains" | tee -a /srv/config/host-hosts

# Look for additional domains defined in the sites
for site_domains_file in $(find /srv/www -name 'vvv-domains')
do
	cat $site_domains_file | sed '/^(#| *$)/d' | while read site_domain_line
	do
		if ! grep -q "$site_domain_line" /etc/hosts
		then
			echo "127.0.0.1 $site_domain_line" >> /etc/hosts
		fi
		echo "$vagrant_ip $site_domain_line" | tee -a /srv/config/host-hosts
	done
done

end_seconds=`date +%s`
echo "-----------------------------"
echo "Provisioning complete in `expr $end_seconds - $start_seconds` seconds"
if [[ $ping_result == *bytes?from* ]]
then
	echo "External network connection established, packages up to date."
else
	echo "No external network available. Package installation and maintenance skipped."
fi
<<<<<<< HEAD
echo For further setup instructions, visit http://$vagrant_ip
=======
echo "For further setup instructions, visit http://$vvv_ip"
>>>>>>> a38b2ffe
<|MERGE_RESOLUTION|>--- conflicted
+++ resolved
@@ -9,15 +9,6 @@
 # end of this script.
 start_seconds=`date +%s`
 
-<<<<<<< HEAD
-# TODO: Grab this from the Vagrantfile
-vagrant_ip=192.168.50.4
-
-# Capture a basic ping result to one of Google's DNS servers to try and
-# determine if outside access is available to us. If it isn't, we'll
-# want to skip a few things in the future rather than creating a bunch of errors.
-ping_result=`ping -c 2 8.8.8.8 2>&1`
-=======
 # Capture a basic ping result to Google's primary DNS server to determine if
 # outside access is available to us. If this does not reply after 2 attempts,
 # we try one of Level3's DNS servers as well. If neither of these IPs replies to
@@ -28,7 +19,6 @@
 then
 	ping_result=`ping -c 2 4.2.2.2 2>&1`
 fi
->>>>>>> a38b2ffe
 
 # PACKAGE INSTALLATION
 #
@@ -363,14 +353,7 @@
 # users and databases that our vagrant setup relies on.
 mysql -u root -pblank < /srv/database/init.sql | echo "Initial MySQL prep..."
 
-<<<<<<< HEAD
 # WP-CLI Install before import-sql.sh since it depends on it
-=======
-# Process each mysqldump SQL file in database/backups to import
-# an initial data set for MySQL.
-/srv/database/import-sql.sh
-
->>>>>>> a38b2ffe
 if [[ $ping_result == *bytes?from* ]]
 then
 	if [ ! -d /srv/www/wp-cli ]
@@ -389,14 +372,12 @@
 	ln -sf /srv/www/wp-cli/bin/wp /usr/local/bin/wp
 fi
 
-<<<<<<< HEAD
 # Process each mysqldump SQL file in database/backups to import
 # an initial data set for MySQL.
 /srv/database/import-sql.sh
 
 if [[ $ping_result == *bytes?from* ]]
 then
-=======
 	# Download and extract phpMemcachedAdmin to provide a dashboard view and admin interface
 	# to the goings on of memcached when running
 	if [ ! -d /srv/www/default/memcached-admin ]
@@ -423,7 +404,6 @@
 		git pull --rebase origin master
 	fi
 
->>>>>>> a38b2ffe
 	# Install and configure the latest stable version of WordPress
 	if [ ! -d /srv/www/wordpress-default ]
 	then
@@ -504,18 +484,12 @@
 	echo -e "\nNo network available, skipping network installations"
 fi
 
+echo "# Hosts for varying-vagrant-vagrants (put in host machine's hosts file):" > /srv/config/host-hosts
+echo "# Make sure the following exist in your host machine's hosts file"
+echo "# Full list will be located in config/host-hosts"
+
 # Add any custom domains to the virtual machine's hosts file so that it
 # is self aware. Enter domains space delimited as shown with the default.
-<<<<<<< HEAD
-
-echo "# Hosts for varying-vagrant-vagrants:" > /srv/config/host-hosts
-echo "# Make sure the following exist in your host machine's hosts file"
-echo "# Full list will be located in config/host-hosts"
-wp_domains='local.wordpress.dev local.wordpress-trunk.dev'
-if ! grep -q "$wp_domains" /etc/hosts
-then
-	echo "127.0.0.1 $wp_domains" >> /etc/hosts
-=======
 DOMAINS='local.wordpress.dev 
          local.wordpress-trunk.dev
          src.wordpress-develop.dev
@@ -525,9 +499,8 @@
 then
 	DOMAINS=$(echo $DOMAINS)
 	echo "127.0.0.1 $DOMAINS" >> /etc/hosts
->>>>>>> a38b2ffe
-fi
-echo "$vagrant_ip $wp_domains" | tee -a /srv/config/host-hosts
+fi
+echo "$vvv_ip $(echo $DOMAINS)" | tee -a /srv/config/host-hosts
 
 # Look for additional domains defined in the sites
 for site_domains_file in $(find /srv/www -name 'vvv-domains')
@@ -538,7 +511,7 @@
 		then
 			echo "127.0.0.1 $site_domain_line" >> /etc/hosts
 		fi
-		echo "$vagrant_ip $site_domain_line" | tee -a /srv/config/host-hosts
+		echo "$vvv_ip $site_domain_line" | tee -a /srv/config/host-hosts
 	done
 done
 
@@ -551,8 +524,4 @@
 else
 	echo "No external network available. Package installation and maintenance skipped."
 fi
-<<<<<<< HEAD
-echo For further setup instructions, visit http://$vagrant_ip
-=======
-echo "For further setup instructions, visit http://$vvv_ip"
->>>>>>> a38b2ffe
+echo "For further setup instructions, visit http://$vvv_ip"
# Varying Vagrant Vagrants

Varying Vagrant Vagrants is an evolving [Vagrant](http://vagrantup.com) configuration focused on [WordPress](http://wordpress.org) development.

* **Version**: 0.9-working
* **Latest Stable**: [v0.8](https://github.com/10up/varying-vagrant-vagrants/tree/v0.8)
* **Contributors**: [@jeremyfelt](http://github.com/jeremyfelt), [@carldanley](http://github.com/carldanley), [@ericmann](http://github.com/ericmann), [@lkwdwrd](http://github.com/lkwdwrd), [@TheLastCicada](http://github.com/TheLastCicada), [@tddewey](http://github.com/tddewey), [@johnpbloch](http://github.com/johnpbloch), [@kadamwhite](http://github.com/kadamwhite), [@scribu](http://github.com/scribu), [@danielbachhuber](http://github.com/danielbachhuber), [@tollmanz](http://github.com/tollmanz), [@mbijon](http://github.com/mbijon), [@markjaquith](http://github.com/markjaquith), [@curtismchale](http://github.com/curtismchale), [@Mamaduka](http://github.com/mamaduka), [@lgedeon](http://github.com/lgedeon), [@pmgarman](http://github.com/pmgarman), [@westonruter](http://github.com/westonruter), [@petemall](http://github.com/petemall), [@cmmarslender](http://github.com/cmmarslender), [@mintindeed](http://github.com/mintindeed), [@mboynes](http://github.com/mboynes), [@aaronjorbin](http://github.com/aaronjorbin), [@tobiasbg](http://github.com/tobiasbg), [@ocean90](http://github.com/ocean90), [@lvnilesh](http://github.com/lvnilesh), [@alexw23](http://github.com/alexw23), [@zamoose](https://github.com/zamoose), [@leewillis77](https://github.com/leewillis77)
* **Contributing**: Contributions are more than welcome. Please submit pull requests against the [master branch](https://github.com/10up/varying-vagrant-vagrants/). Thanks!

## Overview

### The Purpose of Varying Vagrant Vagrants

The primary goal of Varying Vagrant Vagrants (VVV) is to provide an approachable way for developers to work in an environment that matches a project's production environment as closely as possible.

The default configuration provided by VVV is intended to match what [10up](http://10up.com) finds to be a common server setup when working with high traffic WordPress sites.

### How to Use Varying Vagrant Vagrants

#### VVV as a MAMP/XAMPP Replacement

The best part is that VVV is ready to use as is. Clone or download the repository and `vagrant up` to get a sandboxed Ubuntu server on your computer with everything needed to develop a WordPress theme or plugin.

Multiple projects can be developed at once in the same environment provided by VVV.
* Use `wp-content/themes` in either the `wordpress-default` or `wordpress-trunk` directories to develop multiple themes using the same test content.
* Use `wp-content/plugins` in either the `wordpress-default` or `wordpress-trunk` directories to develop a plugin the same way.
* Install additional instances of WordPress in `/srv/www/` and configure a few pieces of VVV accordingly to work with the new installation.
* Use the `wordpress-develop` directory to participate in WordPress core development.

#### VVV as a Scaffold

Entirely different server configurations can be created by modifying the files included with this repository.

The existing configuration can also be extended significantly through the use of additional provisioning scripts, `provision-pre.sh` and `provision-post.sh`.

It is not necessary to track the changes made to the main repository. Feel free to check this project out and then change everything to make it your own.

### The Future of Varying Vagrant Vagrants

Immediate goals for VVV include:

* Continue to work towards a stable state of software and configuration included in the default provisioning.
* Provide excellent and clear documentation throughout VVV to aid in both learning and scaffolding.
* Provide a method for describing WordPress environment requirements at a project level so that developers joining a project can ramp up quickly. This includes code, database, and content files.

## Getting Started

### What is Vagrant?

[Vagrant](http://vagrantup.com) is a "tool for building and distributing development environments". It works with virtualization software such as [VirtualBox](http://virtualbox.org) to provide a virtual machine that is sandboxed away from your local environment.

### The First Vagrant Up

1. Start with any operating system.
1. Install [VirtualBox 4.2.18](https://www.virtualbox.org/wiki/Downloads)
    * VVV (and Vagrant) has been tested with this version. If a newer version appears on the downloads page and you don't feel like being a guinea pig, check out the [older downloads](https://www.virtualbox.org/wiki/Download_Old_Builds_4_2) page and download the 4.2.16 release.
1. Install [Vagrant 1.3.3](http://downloads.vagrantup.com/tags/v1.3.3)
    * `vagrant` will now be available as a command in the terminal, try it out.
1. Install the [vagrant-hostsupdater](https://github.com/cogitatio/vagrant-hostsupdater) plugin. Optional, but useful.
    * `vagrant plugin install vagrant-hostsupdater`
1. Clone the Varying Vagrant Vagrants repository into a local directory
    * `git clone git://github.com/10up/varying-vagrant-vagrants.git vagrant-local`
    * OR download and extract the repository master [zip file](https://github.com/10up/varying-vagrant-vagrants/archive/master.zip)
1. Change into the new directory
    * `cd vagrant-local`
1. Start the Vagrant environment
    * `vagrant up` - *omg magic happens*
    * Be patient, this could take a while, especially on the first run.
<<<<<<< HEAD
1. Add records to your local machine's hosts file, which are prompted at the end of `vagrant up` and which are located in `config/hosts-hosts`
    * `192.168.50.4  local.wordpress.dev local.wordpress-trunk.dev src.wordpress-develop.dev build.wordpress-develop.dev`
    * On -nix systems you can use: (note that location of host file after the >> may vary) `sudo sh -c 'echo "192.168.50.4 local.wordpress.dev local.wordpress-trunk.dev src.wordpress-develop.dev build.wordpress-develop.dev" >>/private/etc/hosts'`
=======
1. Add a record to your local machine's hosts file
    * ***Note:*** If you have [vagrant hostsupdater](https://github.com/cogitatio/vagrant-hostsupdater) installed, this will be done for you.
    * `192.168.50.4  vvv.dev local.wordpress.dev local.wordpress-trunk.dev src.wordpress-develop.dev build.wordpress-develop.dev`
    * On -nix systems you can use: (note that location of host file after the >> may vary) `sudo sh -c 'echo "192.168.50.4  vvv.dev local.wordpress.dev local.wordpress-trunk.dev src.wordpress-develop.dev build.wordpress-develop.dev" >>/private/etc/hosts'`
>>>>>>> e2214375
1. Visit any of the following default sites in your browser:
    * [http://local.wordpress.dev](http://local.wordpress.dev/) for WordPress stable
    * [http://local.wordpress-trunk.dev](http://local.wordpress-trunk.dev/) for WordPress trunk
    * [http://src.wordpress-develop.dev](http://src.wordpress-develop.dev/) for trunk WordPress development files
    * [http://build.wordpress-develop.dev](http://build.wordpress-develop.dev/) for version of those development files built with Grunt
    * [http://vvv.dev](http://vvv.dev) for a default dashboard containing several useful tools

Fancy, yeah?

### What Did That Do?

The first time you run `vagrant up`, a packaged box containing a virtual machine is downloaded to your local machine and cached for future use. The file used by Varying Vagrant Vagrants contains an Ubuntu 12.04 installation (Precise release) and is about 280MB.

After this box is downloaded, it begins to boot as a sandboxed virtual machine using VirtualBox. When ready, it runs the provisioning script also provided with this repository. This initiates the download and installation of around 105MB of packages on the new virtual machine.

The time for all of this to happen depends a lot on the speed of your Internet connection. If you are on a fast cable connection, it will more than likely only take several minutes.

On future runs of `vagrant up`, the packaged box will already be cached on your local machine and Vagrant will only need to deal with provisioning. If the virtual machine has been destroyed with `vagrant destroy`, it will need to download the full 105MB of packages to install. If the Vagrant has been powered off with `vagrant halt`, the provisioning script will run but will not need to download anything.

### Now What?

Now that you're up and running with a default configuration, start poking around and modifying things.

1. Access the server via the command line with `vagrant ssh` from your `vagrant-local` directory. You can do pretty much anything you would do with a standard Ubuntu installation on a full server.
    * If you are on a Windows PC, you may need to install additional software for this to work seamlessly. A terminal program such as [Putty](www.chiark.greenend.org.uk/~sgtatham/putty/download.html) will provide access immediately.
1. Destroy the box and start from scratch with `vagrant destroy`
    * As explained before, the initial 280MB box file will be cached on your machine. the next `vagrant up` command will initiate the complete provisioning process again.
1. Power off the box with `vagrant halt` or suspend it with `vagrant suspend`. If you suspend it, you can bring it back quickly with `vagrant resume`, if you halt it, you can bring it back with `vagrant up`.
1. Start modifying and adding local files to fit your needs.
    * The network configuration picks an IP of 192.168.50.4. This works if you are *not* on the 192.168.50.x sub domain, it could cause conflicts on your existing network if you *are* on a 192.168.50.x sub domain already. You can configure any IP address in the `Vagrantfile` and it will be used on the next `vagrant up`
    * If you require any custom SQL commands to run when the virtual machine boots, move `database/init-custom.sql.sample` to `database/init-custom.sql` and edit it to add whichever `CREATE DATABASE` and `GRANT ALL PRIVILEGES` statements you want to run on startup to prepare mysql for SQL imports (see next bullet); alternatively, you may place vvv-init.sql files within the projects in the www directory and they will be read-in automatically.
    * Have any SQL files that should be imported in the `database/backups/` directory and named as `db_name.sql`. The `import-sql.sh` script will run automatically when the VM is built and import these databases into the new mysql install as long as the proper databases have already been created via the previous step's SQL; alternatively, you may place vvv-data.sql files within the WordPress projects in the www directory and they will be read-in automatically if WordPress is not installed.
    * Check out the example nginx configurations in `config/nginx-config/sites` and create any other site specific configs you think should be available on server start. The web directory is `/srv/www/` and default configs are provided for basic WordPress stable, trunk, and develop setups.
    * Once a database is imported on the initial `vagrant up`, it will persist on the local machine in a mapped `database/data` directory.
    * Other stuff. Familiarize and all that.

### Credentials and Such

All database usernames and passwords for WordPress installations included by default are `wp` and `wp`.

All WordPress admin usernames and passwords for WordPress installations included by default are `admin` and `password`.

#### WordPress Stable
* URL: `http://local.wordpress.dev`
* DB Name: `wordpress_default`

#### WordPress Trunk
* URL: `http://local.wordpress-trunk.dev`
* DB Name: `wordpress_trunk`

#### WordPress Develop
* /src URL: `http://src.wordpress-develop.dev`
* /build URL: `http://build.wordpress-develop.dev`
* DB Name: `wordpress_develop`
* DB Name: `wordpress_unit_tests`

#### MySQL Root
* User: `root`
* Pass: `root`
* See: [Connecting to MySQL](https://github.com/10up/varying-vagrant-vagrants/wiki/Connecting-to-MySQL) from your local machine

### What do you get?

A bunch of stuff!

1. [Ubuntu](http://ubuntu.com) 12.04 LTS (Precise Pangolin)
1. [WordPress Develop](http://develop.svn.wordpress.org/trunk/)
1. [WordPress Stable](http://wordpress.org)
1. [WordPress Trunk](http://core.svn.wordpress.org/trunk)
1. [WP-CLI](http://wp-cli.org)
1. [nginx](http://nginx.org) 1.4.2
1. [mysql](http://mysql.com) 5.5.32
1. [php-fpm](http://php-fpm.org) 5.4.17
1. [memcached](http://memcached.org/) 1.4.13
1. PHP [memcache extension](http://pecl.php.net/package/memcache/3.0.8) 3.0.8
1. [xdebug](http://xdebug.org/) 2.2.3
1. [PHPUnit](http://pear.phpunit.de/) 3.7.24
1. [ack-grep](http://beyondgrep.com/) 2.04
1. [git](http://git-scm.com) 1.8.3.4
1. [subversion](http://subversion.apache.org/) 1.7.9
1. [ngrep](http://ngrep.sourceforge.net/usage.html)
1. [dos2unix](http://dos2unix.sourceforge.net/)
1. [Composer](https://github.com/composer/composer)
1. [phpMemcachedAdmin](https://code.google.com/p/phpmemcacheadmin/) 1.2.2 BETA
1. [phpMyAdmin](http://www.phpmyadmin.net) 4.0.5
1. [Webgrind](https://github.com/jokkedk/webgrind) 1.1
1. [NodeJs](http://nodejs.org/) Current Stable Version
1. [grunt-cli](https://github.com/gruntjs/grunt-cli) Current Stable Version

### Feedback?

Let us have it! If you have tips that we need to know, open a new issue. Some blog posts have been written documenting the process that may provide insight....

* [Hi WordPress, Meet Vagrant](http://jeremyfelt.com/code/2013/04/08/hi-wordpress-meet-vagrant/)
* [Evolving WordPress Development With Vagrant](http://jeremyfelt.com/code/2013/03/17/evolving-wordpress-development-with-vagrant/)
* [Varying Vagrant Vagrants](http://jeremyfelt.com/code/2012/12/11/varying-vagrant-vagrants/)
* [A WordPress Meetup Introduction to Vagrant](http://jeremyfelt.com/code/2013/02/04/an-wordpress-meetup-introduction-to-vagrant-what-youll-need/)
* [Clear nginx Cache in Vagrant](http://jeremyfelt.com/code/2013/01/08/clear-nginx-cache-in-vagrant/)<|MERGE_RESOLUTION|>--- conflicted
+++ resolved
@@ -66,16 +66,10 @@
 1. Start the Vagrant environment
     * `vagrant up` - *omg magic happens*
     * Be patient, this could take a while, especially on the first run.
-<<<<<<< HEAD
 1. Add records to your local machine's hosts file, which are prompted at the end of `vagrant up` and which are located in `config/hosts-hosts`
-    * `192.168.50.4  local.wordpress.dev local.wordpress-trunk.dev src.wordpress-develop.dev build.wordpress-develop.dev`
-    * On -nix systems you can use: (note that location of host file after the >> may vary) `sudo sh -c 'echo "192.168.50.4 local.wordpress.dev local.wordpress-trunk.dev src.wordpress-develop.dev build.wordpress-develop.dev" >>/private/etc/hosts'`
-=======
-1. Add a record to your local machine's hosts file
     * ***Note:*** If you have [vagrant hostsupdater](https://github.com/cogitatio/vagrant-hostsupdater) installed, this will be done for you.
     * `192.168.50.4  vvv.dev local.wordpress.dev local.wordpress-trunk.dev src.wordpress-develop.dev build.wordpress-develop.dev`
     * On -nix systems you can use: (note that location of host file after the >> may vary) `sudo sh -c 'echo "192.168.50.4  vvv.dev local.wordpress.dev local.wordpress-trunk.dev src.wordpress-develop.dev build.wordpress-develop.dev" >>/private/etc/hosts'`
->>>>>>> e2214375
 1. Visit any of the following default sites in your browser:
     * [http://local.wordpress.dev](http://local.wordpress.dev/) for WordPress stable
     * [http://local.wordpress-trunk.dev](http://local.wordpress-trunk.dev/) for WordPress trunk
